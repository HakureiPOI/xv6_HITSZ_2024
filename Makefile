--- conflicted
+++ resolved
@@ -322,13 +322,10 @@
           (echo "'make clean' failed.  HINT: Do you have another running instance of xv6?" && exit 1)
 	./grade-lab-$(LAB) $(GRADEFLAGS)
 
-<<<<<<< HEAD
 diff:
 	git diff lock-base HEAD > commit.patch
-=======
 format:
 	python3 clang-format.py
->>>>>>> 8667558f
 
 ##
 ## FOR web handin
